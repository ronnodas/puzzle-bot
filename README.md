--- conflicted
+++ resolved
@@ -18,11 +18,7 @@
       that the bot will have access to
 
 ## Running the bot ##
-<<<<<<< HEAD
-1. Run `donnerbot.py`, either by making it executable or with `python3 donnerbot.py`.
-=======
 1. Run `bot.py`, either by making it executable or with `python3 bot.py`.
->>>>>>> 2b9fbeb1
 1. If it outputs a link or opens your browser then follow that link to authenticate the bot 
    and give it the required permissions. Most of these should be one time, on first run.
 1. Rerun the bot if it crashes.
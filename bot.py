--- conflicted
+++ resolved
@@ -492,8 +492,4 @@
 
 
 if __name__ == "__main__":
-<<<<<<< HEAD
-    DonnerBot.run_from_dotenv()
-=======
-    PuzzleBot.run_from_config()
->>>>>>> 157fe7b1
+    DonnerBot.run_from_config()